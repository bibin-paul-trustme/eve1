<<<<<<< HEAD
# for debug container we need to build our own copy of musl
# with -fno-omit-frame-pointer to make sure that perf(1)
# has a fast path for stack unwinding. This also happens
# to be a perfect place to put any other kind of debug info
# into the package: see abuild/etc/abuild.conf.
FROM alpine:3.12 as musl-build

# setting up building account
# hadolint ignore=DL3019
RUN apk add abuild
RUN adduser -G abuild -D builder
RUN su builder -c 'abuild-keygen -a -n'

COPY --chown=builder:abuild abuild/ /
RUN su builder -c 'cd /musl && abuild checksum && abuild -r'

# now install it locally so we can pick it up later on below
# hadolint ignore=DL3019,DL3018
RUN apk add --allow-untrusted /home/builder/packages/*/musl-*.apk

FROM alpine:3.12 as lshw-build

ENV LSHW_VERSION 02.19.2

RUN apk add --no-cache curl=7.69.1-r3 tar=1.32-r1 make=4.3-r0 linux-headers=5.4.5-r1 patch=2.7.6-r6 g++=9.3.0-r2

# hadolint ignore=DL4006
RUN curl -L https://www.ezix.org/software/files/lshw-B.${LSHW_VERSION}.tar.gz | tar xzvf -

COPY lshw/ lshw-B.${LSHW_VERSION}/

WORKDIR /lshw-B.${LSHW_VERSION}

# order is important
RUN for patch in fix-musl-sc_long_bit.patch wrapper-for-basename.patch 15565229509455527de9ce7cbb9530e2b31d043b.patch\
 2b1c730b493d647bbab4854713571458e82a81e7.patch; do patch -p1 < $patch; done &&\
 make -C src RPM_OPT_FLAGS=-DNONLS static &&\
 cp src/lshw-static /lshw && strip /lshw

FROM linuxkit/sshd:666b4a1a323140aa1f332826164afba506abf597

COPY ssh.sh spec.sh /usr/bin/
# get the rebuilt musl from above
COPY --from=musl-build /lib/ld-musl-*.so.1 /lib/

# Feel free to add additional packages here, but be aware that
# EVE's rootfs image can be no larger than 300Mb
# RUN apk add --no-cache gdb valgrind
# hadolint ignore=DL3018
RUN apk add --no-cache pciutils usbutils vim tcpdump perf strace

COPY --from=lshw-build /lshw /usr/bin/lshw
=======
FROM linuxkit/sshd:666b4a1a323140aa1f332826164afba506abf597

# Feel free to add additional packages here, but be aware that
# EVE's rootfs image can be no larger than 300Mb
# RUN apk add --no-cache gdb valgrind
RUN apk add --no-cache pciutils usbutils vim tcpdump perf
>>>>>>> b86b5e9b
<|MERGE_RESOLUTION|>--- conflicted
+++ resolved
@@ -1,4 +1,3 @@
-<<<<<<< HEAD
 # for debug container we need to build our own copy of musl
 # with -fno-omit-frame-pointer to make sure that perf(1)
 # has a fast path for stack unwinding. This also happens
@@ -51,11 +50,3 @@
 RUN apk add --no-cache pciutils usbutils vim tcpdump perf strace
 
 COPY --from=lshw-build /lshw /usr/bin/lshw
-=======
-FROM linuxkit/sshd:666b4a1a323140aa1f332826164afba506abf597
-
-# Feel free to add additional packages here, but be aware that
-# EVE's rootfs image can be no larger than 300Mb
-# RUN apk add --no-cache gdb valgrind
-RUN apk add --no-cache pciutils usbutils vim tcpdump perf
->>>>>>> b86b5e9b
