---
# k3s server config file.

write-kubeconfig-mode: "0644"
cluster-init: true
log: "/var/lib/rancher/k3s/k3s.log"
<<<<<<< HEAD
# Remove debug flag before release to avoid overlogging
debug: true
=======
# Use longhorn storage
disable: local-storage
etcd-arg:
  - "heartbeat-interval=8000"
  - "election-timeout=40000"
  - "quota-backend-bytes=8589934592"
>>>>>>> b324d001
etcd-expose-metrics: true
container-runtime-endpoint: "/run/containerd-user/containerd.sock"<|MERGE_RESOLUTION|>--- conflicted
+++ resolved
@@ -4,16 +4,11 @@
 write-kubeconfig-mode: "0644"
 cluster-init: true
 log: "/var/lib/rancher/k3s/k3s.log"
-<<<<<<< HEAD
-# Remove debug flag before release to avoid overlogging
-debug: true
-=======
 # Use longhorn storage
 disable: local-storage
 etcd-arg:
   - "heartbeat-interval=8000"
   - "election-timeout=40000"
   - "quota-backend-bytes=8589934592"
->>>>>>> b324d001
 etcd-expose-metrics: true
 container-runtime-endpoint: "/run/containerd-user/containerd.sock"