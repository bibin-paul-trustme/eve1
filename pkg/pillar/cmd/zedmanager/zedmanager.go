--- conflicted
+++ resolved
@@ -61,12 +61,9 @@
 	subZedAgentStatus         pubsub.Subscription
 	pubVolumesSnapConfig      pubsub.Publication
 	subVolumesSnapStatus      pubsub.Subscription
-<<<<<<< HEAD
 	subAssignableAdapters     pubsub.Subscription
-=======
 	subNetworkInstanceStatus  pubsub.Subscription
 	subAppKubeNetStatus       pubsub.Subscription
->>>>>>> b324d001
 	globalConfig              *types.ConfigItemValueMap
 	appToPurgeCounterMap      objtonum.Map
 	GCInitialized             bool
@@ -77,18 +74,15 @@
 	delayBaseTime time.Time
 	// cli options
 	versionPtr *bool
-<<<<<<< HEAD
 	// hypervisorPtr is the name of the hypervisor to use
 	hypervisorPtr      *string
 	assignableAdapters *types.AssignableAdapters
-=======
 	// hvType
 	hvTypeKube bool
 	// trigger AppNetworkStatus kind of notify
 	anStatusChan chan string
 	// save AppNetworkConfig
 	saveAppNetConfig map[string]types.AppNetworkConfig
->>>>>>> b324d001
 }
 
 // AddAgentSpecificCLIFlags adds CLI options
@@ -400,7 +394,6 @@
 	ctx.subVolumesSnapStatus = subVolumesSnapshotStatus
 	_ = subVolumesSnapshotStatus.Activate()
 
-<<<<<<< HEAD
 	ctx.subAssignableAdapters, err = ps.NewSubscription(pubsub.SubscriptionOptions{
 		AgentName:     "domainmgr",
 		MyAgentName:   agentName,
@@ -410,7 +403,6 @@
 		CreateHandler: handleAACreate,
 		ModifyHandler: handleAAModify,
 		DeleteHandler: handleAADelete,
-=======
 	subNetworkInstanceStatus, err := ps.NewSubscription(pubsub.SubscriptionOptions{
 		AgentName:   "zedrouter",
 		MyAgentName: agentName,
@@ -434,20 +426,16 @@
 		CreateHandler: handleAppKubeNetCreate,
 		ModifyHandler: handleAppKubeNetModify,
 		Activate:      false,
->>>>>>> b324d001
 		WarningTime:   warningTime,
 		ErrorTime:     errorTime,
 	})
 	if err != nil {
 		log.Fatal(err)
 	}
-<<<<<<< HEAD
-=======
 	ctx.subAppKubeNetStatus = subAppKubeNetStatus
 	subAppKubeNetStatus.Activate()
 
 	ctx.saveAppNetConfig = make(map[string]types.AppNetworkConfig)
->>>>>>> b324d001
 
 	// Pick up debug aka log level before we start real work
 	for !ctx.GCInitialized {
@@ -501,13 +489,10 @@
 		case change := <-subVolumesSnapshotStatus.MsgChan():
 			subVolumesSnapshotStatus.ProcessChange(change)
 
-<<<<<<< HEAD
 		case change := <-ctx.subAssignableAdapters.MsgChan():
 			ctx.subAssignableAdapters.ProcessChange(change)
-=======
 		case change := <-subNetworkInstanceStatus.MsgChan():
 			subNetworkInstanceStatus.ProcessChange(change)
->>>>>>> b324d001
 
 		case <-freeResourceChecker.C:
 			// Did any update above make more resources available for
