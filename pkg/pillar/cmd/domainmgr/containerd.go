--- conflicted
+++ resolved
@@ -126,13 +126,8 @@
 	return nil
 }
 
-<<<<<<< HEAD
 // ctrRm remove an existing container. If silent is true, then operation failures are ignored and no error is returned
 func ctrRm(containerPath string, silent bool) error {
-=======
-// ctrRm remove an existing container
-func ctrRm(containerPath string) error {
->>>>>>> fa4c051d
 	log.Infof("ctrRm %s\n", containerPath)
 
 	containerID := filepath.Base(containerPath)
@@ -223,15 +218,13 @@
 
 // ctrPrepare prepare an existing container
 func ctrPrepare(containerPath string, ociFilename string, envVars map[string]string, noOfDisks int) error {
-<<<<<<< HEAD
 	containerID := filepath.Base(containerPath)
 	// On device restart, the existing bundle is not deleted, we need to delete the existing bundle of the container and recreate it.
 	if isBundleExists(containerID) {
 		log.Infof("ctrPrepare: a bundle with ID: %v already exists. Cleaning existing bundle and recreating it", containerID)
 		ctrRm(containerID, true)
 	}
-=======
->>>>>>> fa4c051d
+
 	loadedImages, err := containerdLoadImageTar(ociFilename)
 	if err != nil {
 		log.Errorf("failed to load Image File at %s into containerd: %+s", ociFilename, err.Error())
