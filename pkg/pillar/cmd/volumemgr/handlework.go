--- conflicted
+++ resolved
@@ -171,14 +171,10 @@
 			continue
 		}
 		found[blob.Sha256] = true
-<<<<<<< HEAD
-		if blob.State == types.LOADING {
-=======
 		if blob.State == types.VERIFIED {
 			// Pay close attention: we copy the blob *before* changing it to loading.
 			// We want everything else to know that it is LOADING, but not the routine to
 			// ingest that we are about to call.
->>>>>>> b86b5e9b
 			loadBlobs = append(loadBlobs, *blob)
 		}
 	}
