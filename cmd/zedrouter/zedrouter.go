--- conflicted
+++ resolved
@@ -855,172 +855,8 @@
 	// XXX use different compile??
 	ipsets := compileAppInstanceIpsets(ctx, config.OverlayNetworkList,
 		config.UnderlayNetworkList)
-<<<<<<< HEAD
 	// XXX
 	processOverlayNetworkConfig(ctx, config, ipsets, status)
-=======
-	for i, olConfig := range config.OverlayNetworkList {
-		olNum := i + 1
-		if debug {
-			log.Printf("olNum %d network %s ACLs %v\n",
-				olNum, olConfig.Network.String(), olConfig.ACLs)
-		}
-		EID := olConfig.EID
-		bridgeName := "bo" + strconv.Itoa(olNum) + "x" +
-			strconv.Itoa(appNum)
-		vifName := "nbo" + strconv.Itoa(olNum) + "x" +
-			strconv.Itoa(appNum)
-		oLink, created, err := findOrCreateBridge(ctx, bridgeName,
-			olNum, appNum, olConfig.Network)
-		if err != nil {
-			status.PendingAdd = false
-			addError(ctx, &status, "findOrCreateBridge", err)
-			log.Printf("handleCreate done for %s\n",
-				config.DisplayName)
-			return
-		}
-		bridgeName = oLink.Name
-		bridgeMac := oLink.HardwareAddr
-		log.Printf("bridgeName %s MAC %s\n",
-			bridgeName, bridgeMac.String())
-
-		var olMac string // Handed to domU
-		if olConfig.AppMacAddr != nil {
-			olMac = olConfig.AppMacAddr.String()
-		} else {
-			olMac = "00:16:3e:01:" +
-				strconv.FormatInt(int64(olNum), 16) + ":" +
-				strconv.FormatInt(int64(appNum), 16)
-		}
-		log.Printf("olMac %s\n", olMac)
-
-		// Record what we have so far
-		olStatus := &status.OverlayNetworkList[olNum-1]
-		olStatus.Bridge = bridgeName
-		olStatus.BridgeMac = bridgeMac
-		olStatus.Vif = vifName
-		olStatus.Mac = olMac
-		olStatus.HostName = config.Key()
-
-		netconfig := lookupNetworkObjectConfig(ctx,
-			olConfig.Network.String())
-
-		// XXX need to get olAddr1 from bridge and record it
-		// XXX add AF_INET6 to getBridgeServiceIPv6Addr(ctx, olconfig.Network)
-		olAddr1 := "fd00::" + strconv.FormatInt(int64(olNum), 16) +
-			":" + strconv.FormatInt(int64(appNum), 16)
-		log.Printf("olAddr1 %s EID %s\n", olAddr1, EID)
-
-		olStatus.BridgeIPAddr = olAddr1
-
-		// XXX set sharedBridge base on bn prefix; remove created return
-		if created {
-			//    ip addr add ${olAddr1}/128 dev ${bridgeName}
-			addr, err := netlink.ParseAddr(olAddr1 + "/128")
-			if err != nil {
-				errStr := fmt.Sprintf("ParseAddr %s failed: %s",
-					olAddr1, err)
-				addError(ctx, &status, "handleCreate",
-					errors.New(errStr))
-			}
-			if err := netlink.AddrAdd(oLink, addr); err != nil {
-				errStr := fmt.Sprintf("AddrAdd %s failed: %s",
-					olAddr1, err)
-				addError(ctx, &status, "handleCreate",
-					errors.New(errStr))
-			}
-
-			//    ip -6 route add ${EID}/128 dev ${bridgeName}
-			_, ipnet, err := net.ParseCIDR(EID.String() + "/128")
-			if err != nil {
-				errStr := fmt.Sprintf("ParseCIDR %s failed: %v",
-					EID, err)
-				addError(ctx, &status, "handleCreate",
-					errors.New(errStr))
-			}
-			rt := netlink.Route{Dst: ipnet, LinkIndex: oLink.Index}
-			if err := netlink.RouteAdd(&rt); err != nil {
-				errStr := fmt.Sprintf("RouteAdd %s failed: %s",
-					EID, err)
-				addError(ctx, &status, "handleCreate",
-					errors.New(errStr))
-			}
-		}
-
-		// Write radvd configlet; start radvd
-		cfgFilename := "radvd." + bridgeName + ".conf"
-		cfgPathname := runDirname + "/" + cfgFilename
-
-		//    Start clean; kill just in case
-		//    pkill -u radvd -f radvd.${BRIDGENAME}.conf
-		stopRadvd(cfgFilename, false)
-		createRadvdConfiglet(cfgPathname, bridgeName)
-		startRadvd(cfgPathname, bridgeName)
-
-		// Create a hosts file for the overlay based on NameToEidList
-		// Directory is /var/run/zedrouter/hosts.${BRIDGENAME}
-		// Each hostname in a separate file in directory to facilitate
-		// adds and deletes
-		hostsDirpath := globalRunDirname + "/hosts." + bridgeName
-		if created {
-			deleteHostsConfiglet(hostsDirpath, false)
-			createHostsConfiglet(hostsDirpath, olConfig.NameToEidList)
-		} else {
-			// XXX add bulk add function? Separate create from add?
-			for _, ne := range olConfig.NameToEidList {
-				addIPToHostsConfiglet(hostsDirpath, ne.HostName,
-					ne.EIDs)
-			}
-		}
-		// Create default ipset with all the EIDs in NameToEidList
-		// Can be used in ACLs by specifying "alleids" as match.
-		deleteEidIpsetConfiglet(bridgeName, false)
-		createEidIpsetConfiglet(bridgeName, olConfig.NameToEidList,
-			EID.String())
-
-		// XXX need to publish AssignedIPAddress but not rest since
-		// the difference between config and status is used in
-		// in updateNetworkACLConfiglet
-		// XXX create baseStatus without any ACLs? Pass AssignedIPv6Address?
-
-		netstatus := lookupNetworkObjectStatus(ctx,
-			olConfig.Network.String())
-		// Set up ACLs before we setup dnsmasq
-		if netstatus != nil {
-			err = updateNetworkACLConfiglet(ctx, netstatus, nil)
-			if err != nil {
-				addError(ctx, &status, "updateNetworkACL", err)
-			}
-		} else {
-			err = createACLConfiglet(bridgeName, false, olConfig.ACLs, 6,
-				olAddr1, "", 0, netconfig)
-			if err != nil {
-				addError(ctx, &status, "createACL", err)
-			}
-		}
-		// XXX createDnsmasq assumes it can read this to get netstatus
-		publishAppNetworkStatus(ctx, &status)
-
-		// Start clean
-		cfgFilename = "dnsmasq." + bridgeName + ".conf"
-		cfgPathname = runDirname + "/" + cfgFilename
-		stopDnsmasq(cfgFilename, false)
-		// XXX need ipsets from all bn<N> users
-
-		createDnsmasqOverlayConfiglet(ctx, cfgPathname, bridgeName, olAddr1,
-			EID.String(), olMac, hostsDirpath,
-			config.Key(), ipsets, netconfig)
-		startDnsmasq(cfgPathname, bridgeName)
-
-		additionalInfo := generateAdditionalInfo(status, olConfig)
-		// Create LISP configlets for IID and EID/signature
-		createLispConfiglet(lispRunDirname, config.IsZedmanager,
-			olConfig.IID, olConfig.EID, olConfig.LispSignature,
-			deviceNetworkStatus, bridgeName, bridgeName,
-			additionalInfo, olConfig.LispServers,
-			ctx.separateDataPlane)
-	}
->>>>>>> a5c80510
 
 	for i, ulConfig := range config.UnderlayNetworkList {
 		ulNum := i + 1
@@ -1271,7 +1107,7 @@
 
 		// Set up ACLs before we setup dnsmasq
 		if netstatus != nil {
-			err = updateNetworkACLConfiglet(ctx, netstatus)
+			err = updateNetworkACLConfiglet(ctx, netstatus, nil)
 			if err != nil {
 				addError(ctx, &status, "updateNetworkACL", err)
 			}
@@ -1966,13 +1802,9 @@
 			netstatus := lookupNetworkObjectStatus(ctx,
 				olStatus.Network.String())
 			if netstatus != nil {
-<<<<<<< HEAD
 				// Network bridge still exists. It means there are
 				// other ovelays still using this bridge network.
-				err := updateNetworkACLConfiglet(ctx, netstatus)
-=======
 				err := updateNetworkACLConfiglet(ctx, netstatus, nil)
->>>>>>> a5c80510
 				if err != nil {
 					addError(ctx, status, "updateNetworkACL", err)
 				}
