// Copyright (c) 2018 Zededa, Inc.
// All rights reserved.

// Handle NetworkService responses from zedrouter

package zedagent

import (
	"github.com/golang/protobuf/proto"
	"github.com/golang/protobuf/ptypes"
	"github.com/zededa/api/zmet"
	"github.com/zededa/go-provision/cast"
	"github.com/zededa/go-provision/types"
	"github.com/zededa/go-provision/zedcloud"
	"log"
	"strings"
)

func handleNetworkServiceModify(ctxArg interface{}, key string, statusArg interface{}) {
	log.Printf("handleNetworkServiceStatusModify(%s)\n", key)
	ctx := ctxArg.(*zedagentContext)
	status := cast.CastNetworkServiceStatus(statusArg)
	if status.Key() != key {
		log.Printf("handleNetworkServiceModify key/UUID mismatch %s vs %s; ignored %+v\n", key, status.Key(), status)
		return
	}
	// XXX look for error; copy to device error; need device error in proto
	// XXX have handlemetrics read sub.GetAll() and look for errors?
	if !status.ErrorTime.IsZero() {
		log.Printf("Received NetworkService error %s\n", status.Error)
	}
	switch status.Type {
	case types.NST_LISP:
		handleNetworkLispServiceStatusModify(ctx, status)
	case types.NST_STRONGSWAN:
		handleNetworkVpnServiceStatusModify(ctx, status)
	default:
	}
	log.Printf("handleNetworkServiceModify(%s) done\n", key)
}

func handleNetworkServiceDelete(ctxArg interface{}, key string,
	statusArg interface{}) {

	log.Printf("handleNetworkServiceDelete(%s)\n", key)
	status := cast.CastNetworkServiceStatus(statusArg)
	if status.Key() != key {
		log.Printf("handleNetworkServiceDelete key/UUID mismatch %s vs %s; ignored %+v\n",
			key, status.Key(), status)
		return
	}
	// XXX how do we find and delete any error
	ctx := ctxArg.(*zedagentContext)
	switch status.Type {
	case types.NST_LISP:
		handleNetworkLispServiceStatusDelete(ctx, status)
	case types.NST_STRONGSWAN:
		handleNetworkVpnServiceStatusDelete(ctx, status)
	default:
	}
	log.Printf("handleNetworkServiceDelete(%s) done\n", key)
}

func handleNetworkVpnServiceStatusModify(ctx *zedagentContext,
	status types.NetworkServiceStatus) {
	prepareVpnServiceInfoMsg(ctx, status, false)
}

func handleNetworkVpnServiceStatusDelete(ctx *zedagentContext, status types.NetworkServiceStatus) {
	prepareVpnServiceInfoMsg(ctx, status, true)
}

func prepareAndPublishLispServiceInfoMsg(ctx *zedagentContext,
	status types.NetworkServiceStatus, deleted bool) {
	infoMsg := &zmet.ZInfoMsg{}
	infoType := new(zmet.ZInfoTypes)
	*infoType = zmet.ZInfoTypes_ZiService
	infoMsg.DevId = *proto.String(zcdevUUID.String())
	infoMsg.Ztype = *infoType

	serviceUUID := status.Key()
	svcInfo := new(zmet.ZInfoService)
	svcInfo.ServiceID = serviceUUID
	svcInfo.ServiceName = status.DisplayName
	svcInfo.ServiceType = uint32(status.Type)
	svcInfo.Activated = status.Activated

	var lispInfo *zmet.ZInfoLisp = nil
	// XXX When a service instance is deleted it is ideal to send
	// a flag such as deleted/gone inside ZInfoService message.
	// Having a separate flag (indicating deletion) make is explicit
	// and easy for the cloud process.
	// For now we just send lispInfo as nil to indicate deletion to cloud.
	if !deleted {
		lispInfo := new(zmet.ZInfoLisp)
	}
	lispStatus := status.LispInfoStatus
	if (lispStatus != nil) && (lispInfo != nil) {
		lispInfo.ItrCryptoPort = lispStatus.ItrCryptoPort
		lispInfo.EtrNatPort = lispStatus.EtrNatPort
		for _, intf := range lispStatus.Interfaces {
			lispInfo.Interfaces = append(lispInfo.Interfaces, intf)
		}

		// Copy ITR database map entries
		for _, dbMap := range lispStatus.DatabaseMaps {
			dbMapEntry := &zmet.DatabaseMap{
				IID: dbMap.IID,
			}

			for _, mapEntry := range dbMap.MapCacheEntries {
				mapCacheEntry := &zmet.MapCacheEntry{
					EID: mapEntry.EID.String(),
				}

				for _, rloc := range mapEntry.Rlocs {
					rlocEntry := &zmet.RlocState{
						Rloc:      rloc.Rloc.String(),
						Reachable: rloc.Reachable,
					}
					mapCacheEntry.Rlocs = append(mapCacheEntry.Rlocs, rlocEntry)
				}
				dbMapEntry.MapCacheEntries = append(dbMapEntry.MapCacheEntries, mapCacheEntry)
			}
			lispInfo.DatabaseMaps = append(lispInfo.DatabaseMaps, dbMapEntry)
		}

		// Copy ETR decap entries
		for _, decapKey := range lispStatus.DecapKeys {
			decap := &zmet.DecapKey{
				Rloc:     decapKey.Rloc.String(),
				Port:     decapKey.Port,
				KeyCount: decapKey.KeyCount,
			}
			lispInfo.DecapKeys = append(lispInfo.DecapKeys, decap)
		}
	}

	svcInfo.InfoContent = new(zmet.ZInfoService_Linfo)
	if x, ok := svcInfo.GetInfoContent().(*zmet.ZInfoService_Linfo); ok {
		x.Linfo = lispInfo
	}

	infoMsg.InfoContent = new(zmet.ZInfoMsg_Sinfo)
	if x, ok := infoMsg.GetInfoContent().(*zmet.ZInfoMsg_Sinfo); ok {
		x.Sinfo = svcInfo
	}
	log.Printf("XXX Publish LispInfo message to zedcloud\n")
	publishNetworkServiceInfo(ctx, serviceUUID, infoMsg)
}

func handleNetworkLispServiceStatusModify(ctx *zedagentContext, status types.NetworkServiceStatus) {
	prepareAndPublishLispServiceInfoMsg(ctx, status, false)
}

func handleNetworkLispServiceStatusDelete(ctx *zedagentContext, status types.NetworkServiceStatus) {
	prepareAndPublishLispServiceInfoMsg(ctx, status, true)
}

func prepareVpnServiceInfoMsg(ctx *zedagentContext, status types.NetworkServiceStatus, delete bool) {
	if status.VpnStatus == nil {
		return
	}
	infoMsg := &zmet.ZInfoMsg{}
	infoType := new(zmet.ZInfoTypes)
	*infoType = zmet.ZInfoTypes_ZiService
	infoMsg.DevId = *proto.String(zcdevUUID.String())
	infoMsg.Ztype = *infoType

	serviceUUID := status.Key()
	vpnStatus := status.VpnStatus
	svcInfo := new(zmet.ZInfoService)
	svcInfo.ServiceID = serviceUUID
	svcInfo.ServiceName = status.DisplayName
	svcInfo.ServiceType = uint32(status.Type)
	svcInfo.SoftwareList = new(zmet.ZInfoSW)
	svcInfo.SoftwareList.SwVersion = vpnStatus.Version
	svcInfo.Activated = status.Activated
	upTime, _ := ptypes.TimestampProto(vpnStatus.UpTime)
	svcInfo.UpTimeStamp = upTime
	if !status.ErrorTime.IsZero() {
		errInfo := new(zmet.ErrorInfo)
		errInfo.Description = status.Error
		errTime, _ := ptypes.TimestampProto(status.ErrorTime)
		errInfo.Timestamp = errTime
		svcInfo.SvcErr = append(svcInfo.SvcErr, errInfo)
	}

	vpnInfo := new(zmet.ZInfoVpn)
	vpnInfo.PolicyBased = vpnStatus.PolicyBased
	listeningIpAddrs := strings.Split(vpnStatus.IpAddrs, " ")
	vpnInfo.ListeningIpAddrs = make([]string, len(listeningIpAddrs))
	for idx, ipAddr := range listeningIpAddrs {
		vpnInfo.ListeningIpAddrs[idx] = ipAddr
	}

	totalConnCount := len(vpnStatus.StaleVpnConns) + len(vpnStatus.ActiveVpnConns)

	if totalConnCount == 0 {
		svcInfo.InfoContent = new(zmet.ZInfoService_Vinfo)
		if x, ok := svcInfo.GetInfoContent().(*zmet.ZInfoService_Vinfo); ok {
			x.Vinfo = vpnInfo
		}

		// prapare the final stuff
		infoMsg.InfoContent = new(zmet.ZInfoMsg_Sinfo)
		if x, ok := infoMsg.GetInfoContent().(*zmet.ZInfoMsg_Sinfo); ok {
			x.Sinfo = svcInfo
		}
		publishNetworkServiceInfo(ctx, serviceUUID, infoMsg)
		return
	}

	vpnInfo.Conn = make([]*zmet.ZInfoVpnConn, totalConnCount)
	// stale connections
	connIdx := 0
	for _, vpnConn := range vpnStatus.StaleVpnConns {
		vpnConnInfo := publishVpnConnection(vpnInfo, vpnConn)
		if vpnConnInfo != nil {
			vpnInfo.Conn[connIdx] = vpnConnInfo
			connIdx++
		}
	}

	// active connections
	for _, vpnConn := range vpnStatus.ActiveVpnConns {
		vpnConnInfo := publishVpnConnection(vpnInfo, vpnConn)
		if vpnConnInfo != nil {
			vpnInfo.Conn[connIdx] = vpnConnInfo
			connIdx++
		}
	}

	svcInfo.InfoContent = new(zmet.ZInfoService_Vinfo)
	if x, ok := svcInfo.GetInfoContent().(*zmet.ZInfoService_Vinfo); ok {
		x.Vinfo = vpnInfo
	}

	// prapare the final stuff
	infoMsg.InfoContent = new(zmet.ZInfoMsg_Sinfo)
	if x, ok := infoMsg.GetInfoContent().(*zmet.ZInfoMsg_Sinfo); ok {
		x.Sinfo = svcInfo
	}
	publishNetworkServiceInfo(ctx, serviceUUID, infoMsg)
}

func publishVpnConnection(vpnInfo *zmet.ZInfoVpn,
	vpnConn *types.VpnConnStatus) *zmet.ZInfoVpnConn {
	if vpnConn == nil {
		return nil
	}
	vpnConnInfo := new(zmet.ZInfoVpnConn)
	vpnConnInfo.Id = vpnConn.Id
	vpnConnInfo.Name = vpnConn.Name
	vpnConnInfo.State = zmet.ZInfoVpnState(vpnConn.State)
	vpnConnInfo.Ikes = vpnConn.Ikes
	vpnConnInfo.EstTime = vpnConn.EstTime
	vpnConnInfo.Version = vpnConn.Version

	lEndPointInfo := new(zmet.ZInfoVpnEndPoint)
	lEndPointInfo.Id = vpnConn.LInfo.Id
	lEndPointInfo.IpAddr = vpnConn.LInfo.IpAddr
	lEndPointInfo.Port = vpnConn.LInfo.Port
	vpnConnInfo.LInfo = lEndPointInfo

	rEndPointInfo := new(zmet.ZInfoVpnEndPoint)
	rEndPointInfo.Id = vpnConn.RInfo.Id
	rEndPointInfo.IpAddr = vpnConn.RInfo.IpAddr
	rEndPointInfo.Port = vpnConn.RInfo.Port
	vpnConnInfo.RInfo = rEndPointInfo

	if len(vpnConn.Links) == 0 {
		return vpnConnInfo
	}
	vpnConnInfo.Links = make([]*zmet.ZInfoVpnLink, len(vpnConn.Links))

	for idx, linkData := range vpnConn.Links {
		linkInfo := new(zmet.ZInfoVpnLink)
		linkInfo.Id = linkData.Id
		linkInfo.ReqId = linkData.ReqId
		linkInfo.InstTime = linkData.InstTime
		linkInfo.EspInfo = linkData.EspInfo
		linkInfo.State = zmet.ZInfoVpnState(linkData.State)

		linfo := new(zmet.ZInfoVpnLinkInfo)
		linfo.SubNet = linkData.LInfo.SubNet
		linfo.SpiId = linkData.LInfo.SpiId
		linfo.Direction = linkData.LInfo.Direction
		linkInfo.LInfo = linfo

		rinfo := new(zmet.ZInfoVpnLinkInfo)
		rinfo.SubNet = linkData.RInfo.SubNet
		rinfo.SpiId = linkData.RInfo.SpiId
		rinfo.Direction = linkData.RInfo.Direction
		linkInfo.RInfo = rinfo

		vpnConnInfo.Links[idx] = linkInfo
	}

	return vpnConnInfo
}

func publishNetworkServiceInfo(ctx *zedagentContext, serviceUUID string, infoMsg *zmet.ZInfoMsg) {
	publishNetworkServiceInfoToZedCloud(serviceUUID, infoMsg, ctx.iteration)
	ctx.iteration += 1
}

func publishNetworkServiceInfoToZedCloud(serviceUUID string, infoMsg *zmet.ZInfoMsg, iteration int) {
	if debug {
		log.Printf("publishNetworkServiceInfoToZedCloud sending %v\n", infoMsg)
	}
	log.Printf("publishNetworkServiceInfoToZedCloud sending %v\n", infoMsg)
	data, err := proto.Marshal(infoMsg)
	if err != nil {
		log.Fatal("publishNetworkServiceInfoToZedCloud proto marshaling error: ", err)
	}
	statusUrl := serverName + "/" + statusApi
	zedcloud.RemoveDeferred(serviceUUID)
	err = SendProtobuf(statusUrl, data, iteration)
	if err != nil {
		log.Printf("publishNetworkServiceInfoToZedCloud failed: %s\n", err)
		// Try sending later
		zedcloud.SetDeferred(serviceUUID, data, statusUrl, zedcloudCtx,
			true)
	} else {
		writeSentDeviceInfoProtoMessage(data)
	}
}

func createNetworkServiceMetrics(ctx *zedagentContext,
	reportMetrics *zmet.ZMetricMsg) {
	sub := ctx.subNetworkServiceStatus
	stlist := sub.GetAll()
	if stlist == nil || len(stlist) == 0 {
		return
	}
	for _, st := range stlist {
		status := cast.CastNetworkServiceStatus(st)
		metricService := protoEncodeNetworkServiceMetricProto(status)
		reportMetrics.Sm = append(reportMetrics.Sm, metricService)
	}
	if debug {
		log.Println("network service metrics: ",
			reportMetrics.Sm)
	}
}

func protoEncodeNetworkServiceMetricProto(status types.NetworkServiceStatus) *zmet.ZMetricService {

	serviceMetric := new(zmet.ZMetricService)
	serviceMetric.ServiceID = status.Key()
	serviceMetric.ServiceName = status.DisplayName
	serviceMetric.ServiceType = uint32(status.Type)
	switch status.Type {
	case types.NST_STRONGSWAN:
		protoEncodeVpnServiceMetric(status, serviceMetric)

	case types.NST_LISP:
<<<<<<< HEAD
		log.Printf("XXX Publish Lisp Service Metric to Zedcloud\n")
		publishLispServiceMetric(status, serviceMetric)
=======
		log.Printf("XXXXX Lisp Service Metric\n")
		protoEncodeLispServiceMetric(status, serviceMetric)
>>>>>>> 33e821af
	}

	return serviceMetric
}

func protoEncodeLispServiceMetric(status types.NetworkServiceStatus,
	serviceMetric *zmet.ZMetricService) {
	if status.LispMetrics == nil {
		return
	}
	metrics := status.LispMetrics
	lispMetric := new(zmet.ZMetricLisp)
	lispMetric.ItrPacketSendError = &zmet.PktStat{
		Packets: metrics.ItrPacketSendError.Pkts,
		Bytes:   metrics.ItrPacketSendError.Bytes,
	}
	lispMetric.InvalidEidError = &zmet.PktStat{
		Packets: metrics.InvalidEidError.Pkts,
		Bytes:   metrics.InvalidEidError.Bytes,
	}
	lispMetric.NoDecryptKey = &zmet.PktStat{
		Packets: metrics.NoDecryptKey.Pkts,
		Bytes:   metrics.NoDecryptKey.Bytes,
	}
	lispMetric.OuterHeaderError = &zmet.PktStat{
		Packets: metrics.OuterHeaderError.Pkts,
		Bytes:   metrics.OuterHeaderError.Bytes,
	}
	lispMetric.BadInnerVersion = &zmet.PktStat{
		Packets: metrics.BadInnerVersion.Pkts,
		Bytes:   metrics.BadInnerVersion.Bytes,
	}
	lispMetric.GoodPackets = &zmet.PktStat{
		Packets: metrics.GoodPackets.Pkts,
		Bytes:   metrics.GoodPackets.Bytes,
	}
	lispMetric.ICVError = &zmet.PktStat{
		Packets: metrics.ICVError.Pkts,
		Bytes:   metrics.ICVError.Bytes,
	}
	lispMetric.LispHeaderError = &zmet.PktStat{
		Packets: metrics.LispHeaderError.Pkts,
		Bytes:   metrics.LispHeaderError.Bytes,
	}
	lispMetric.CheckSumError = &zmet.PktStat{
		Packets: metrics.CheckSumError.Pkts,
		Bytes:   metrics.CheckSumError.Bytes,
	}
	lispMetric.DecapReInjectError = &zmet.PktStat{
		Packets: metrics.DecapReInjectError.Pkts,
		Bytes:   metrics.DecapReInjectError.Bytes,
	}
	lispMetric.DecryptError = &zmet.PktStat{
		Packets: metrics.DecryptError.Pkts,
		Bytes:   metrics.DecryptError.Bytes,
	}

	lispStats := []*zmet.EidStats{}
	for _, eidStat := range metrics.EidStats {
		lispStat := &zmet.EidStats{
			IID: eidStat.IID,
			EID: eidStat.Eid.String(),
		}

		rlocStats := []*zmet.RlocStats{}
		for _, rloc := range eidStat.RlocStats {
			rlocStat := &zmet.RlocStats{
				Rloc: rloc.Rloc.String(),
				Stats: &zmet.PktStat{
					Packets: rloc.Stats.Pkts,
					Bytes:   rloc.Stats.Bytes,
				},
				SecondsSinceLastPacket: rloc.SecondsSinceLastPacket,
			}
			rlocStats = append(rlocStats, rlocStat)
		}
		lispStat.RlocStatsEntries = rlocStats
		lispStats = append(lispStats, lispStat)
	}
	lispMetric.EidStatsEntries = lispStats

	serviceMetric.ServiceContent = new(zmet.ZMetricService_Lispm)
	if x, ok := serviceMetric.GetServiceContent().(*zmet.ZMetricService_Lispm); ok {
		x.Lispm = lispMetric
	}
}

func protoEncodeVpnServiceMetric(status types.NetworkServiceStatus,
	serviceMetric *zmet.ZMetricService) {
	if status.VpnStatus == nil {
		return
	}
	vpnStatus := status.VpnStatus
	vpnMetric := new(zmet.ZMetricVpn)
	vpnMetric.ConnStat = new(zmet.ZMetricConn)
	vpnMetric.ConnStat.InPkts = new(zmet.PktStat)
	vpnMetric.ConnStat.OutPkts = new(zmet.PktStat)
	for _, vpnConn := range vpnStatus.ActiveVpnConns {
		for _, linkData := range vpnConn.Links {
			vpnMetric.ConnStat.InPkts.Packets += linkData.LInfo.PktsCount
			vpnMetric.ConnStat.InPkts.Bytes += linkData.LInfo.BytesCount
			vpnMetric.ConnStat.OutPkts.Packets += linkData.RInfo.PktsCount
			vpnMetric.ConnStat.OutPkts.Bytes += linkData.RInfo.BytesCount
		}
	}
	serviceMetric.ServiceContent = new(zmet.ZMetricService_Vpnm)
	if x, ok := serviceMetric.GetServiceContent().(*zmet.ZMetricService_Vpnm); ok {
		x.Vpnm = vpnMetric
	}
}<|MERGE_RESOLUTION|>--- conflicted
+++ resolved
@@ -92,7 +92,7 @@
 	// and easy for the cloud process.
 	// For now we just send lispInfo as nil to indicate deletion to cloud.
 	if !deleted {
-		lispInfo := new(zmet.ZInfoLisp)
+		lispInfo = new(zmet.ZInfoLisp)
 	}
 	lispStatus := status.LispInfoStatus
 	if (lispStatus != nil) && (lispInfo != nil) {
@@ -356,13 +356,8 @@
 		protoEncodeVpnServiceMetric(status, serviceMetric)
 
 	case types.NST_LISP:
-<<<<<<< HEAD
 		log.Printf("XXX Publish Lisp Service Metric to Zedcloud\n")
-		publishLispServiceMetric(status, serviceMetric)
-=======
-		log.Printf("XXXXX Lisp Service Metric\n")
 		protoEncodeLispServiceMetric(status, serviceMetric)
->>>>>>> 33e821af
 	}
 
 	return serviceMetric
