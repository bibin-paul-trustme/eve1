// Copyright (c) 2017 Zededa, Inc.
// All rights reserved.

// zedAgent interfaces with zedcloud for
//   * config sync
//   * metric/info pubish
// app instance config is pushed to zedmanager for orchestration
// event based app instance/device info published to ZedCloud
// periodic status/metric published to zedCloud
// zeagent orchestrates base os/certs installation

// zedagent handles the following orchestration
//   * base os config/status          <zedagent>   / <baseos> / <config | status>
//   * certs config/status            <zedagent>   / certs>   / <config | status>
//   * base os download config/status <downloader> / <baseos> / <config | status>
//   * certs download config/status   <downloader> / <certs>  / <config | status>
//   * base os verifier config/status <verifier>   / <baseos> / <config | status>
// <base os>
//   <zedagent>   <baseos> <config> --> <zedagent>    <baseos> <status>
//				<download>...       --> <downloader>  <baseos> <config>
//   <downloader> <baseos> <config> --> <downloader>  <baseos> <status>
//				<downloaded>...     --> <downloader>  <baseos> <status>
//								    --> <zedagent>    <baseos> <status>
//								    --> <verifier>    <baseos> <config>
//				<verified>  ...     --> <verifier>    <baseos> <status>
//								    --> <zedagent>    <baseos> <status>
// <certs>
//   <zedagent>   <certs> <config> --> <zedagent>    <certs> <status>
//				<download>...      --> <downloader>  <certs> <config>
//   <downloader> <certs> <config> --> <downloader>  <certs> <status>
//				<downloaded>...    --> <downloader>  <certs> <status>
//								   --> <zedagent>    <certs> <status>

package main

import (
	"flag"
	"fmt"
	"github.com/zededa/go-provision/assignableadapters"
	"github.com/zededa/go-provision/hardware"
	"github.com/zededa/go-provision/types"
	"github.com/zededa/go-provision/watch"
	"log"
	"os"
)

// Keeping status in /var/run to be clean after a crash/reboot
const (
	appImgObj = "appImg.obj"
	baseOsObj = "baseOs.obj"
	certObj   = "cert.obj"

	downloaderModulename = "downloader"
	verifierModulename   = "verifier"
	zedagentModulename   = "zedagent"
	zedmanagerModulename = "zedmanager"

	moduleName     = "zedagent"
	zedBaseDirname = "/var/tmp"
	zedRunDirname  = "/var/run"
	baseDirname    = zedBaseDirname + "/" + moduleName
	runDirname     = zedRunDirname + "/" + moduleName

	certsDirname          = "/var/tmp/zedmanager/certs"
	persistDir            = "/persist"
	objectDownloadDirname = persistDir + "/downloads"

	downloaderBaseDirname = zedBaseDirname + "/" + downloaderModulename
	downloaderRunDirname  = zedRunDirname + "/" + downloaderModulename

	verifierBaseDirname = zedBaseDirname + "/" + verifierModulename
	verifierRunDirname  = zedRunDirname + "/" + verifierModulename

	zedagentConfigDirname = baseDirname + "/config"
	zedagentStatusDirname = runDirname + "/status"

	zedmanagerConfigDirname = zedBaseDirname + "/" + zedmanagerModulename + "/config"
	zedmanagerStatusDirname = zedRunDirname + "/" + zedmanagerModulename + "/status"

	// base os config/status holder
	zedagentBaseOsConfigDirname = baseDirname + "/" + baseOsObj + "/config"
	zedagentBaseOsStatusDirname = runDirname + "/" + baseOsObj + "/status"

	// certificate config/status holder
	zedagentCertObjConfigDirname = baseDirname + "/" + certObj + "/config"
	zedagentCertObjStatusDirname = runDirname + "/" + certObj + "/status"

	// base os download config/status holder
	downloaderBaseOsStatusDirname  = downloaderRunDirname + "/" + baseOsObj + "/status"
	downloaderCertObjStatusDirname = downloaderRunDirname + "/" + certObj + "/status"

	// base os verifier status holder
	verifierBaseOsConfigDirname = verifierBaseDirname + "/" + baseOsObj + "/config"
	verifierBaseOsStatusDirname = verifierRunDirname + "/" + baseOsObj + "/status"
	DNSDirname                  = "/var/run/zedrouter/DeviceNetworkStatus"
	domainStatusDirname         = "/var/run/domainmgr/status"
)

// Set from Makefile
var Version = "No version specified"

var deviceNetworkStatus types.DeviceNetworkStatus

// Dummy used when we don't have anything to pass
type dummyContext struct {
}

// Information from handleVerifierRestarted
type verifierContext struct {
	verifierRestarted bool
}

// Information for handleAppInstanceStatus*
type appInstanceContext struct {
	publishIteration int
}

// Information for handleBaseOsCreate/Modify/Delete
type deviceContext struct {
	assignableAdapters *types.AssignableAdapters
}

var debug = false

func main() {
	log.SetOutput(os.Stdout)
	log.SetFlags(log.Ldate | log.Ltime | log.Lmicroseconds | log.LUTC)
	versionPtr := flag.Bool("v", false, "Version")
	debugPtr := flag.Bool("d", false, "Debug flag")
	flag.Parse()
	debug = *debugPtr
	if *versionPtr {
		fmt.Printf("%s: %s\n", os.Args[0], Version)
		return
	}
	log.Printf("Starting zedagent\n")
	watch.CleanupRestarted("zedagent")

	// Tell ourselves to go ahead
	// initialize the module specifig stuff
	handleInit()

	watch.SignalRestart("zedagent")
	var restartFn watch.StatusRestartHandler = handleRestart

	restartChanges := make(chan string)
	appInstanceStatusChanges := make(chan string)
	baseOsConfigStatusChanges := make(chan string)
	baseOsDownloaderChanges := make(chan string)
	baseOsVerifierChanges := make(chan string)
	certObjConfigStatusChanges := make(chan string)
	certObjDownloaderChanges := make(chan string)

	var verifierRestartedFn watch.StatusRestartHandler = handleVerifierRestarted

	// baseOs verification status watcher
	go watch.WatchStatus(verifierBaseOsStatusDirname,
		baseOsVerifierChanges)

	// Pick up (mostly static) AssignableAdapters before we report
	// any device info
	model := hardware.GetHardwareModel()
	aa := types.AssignableAdapters{}
	aaChanges, aaFunc, aaCtx := assignableadapters.Init(&aa, model)
	aaDone := false

	verifierCtx := verifierContext{}
	aiCtx := appInstanceContext{}
	devCtx := deviceContext{assignableAdapters: &aa}

	// First we process the verifierStatus to avoid downloading
	// an base image we already have in place
	log.Printf("Handling initial verifier Status\n")
	done := false
	for !done {
		select {
		case change := <-baseOsVerifierChanges:
			watch.HandleStatusEvent(change, &verifierCtx,
				verifierBaseOsStatusDirname,
				&types.VerifyImageStatus{},
				handleBaseOsVerifierStatusModify,
				handleBaseOsVerifierStatusDelete,
				&verifierRestartedFn)
			if verifierCtx.verifierRestarted {
				log.Printf("Verifier reported restarted\n")
				done = true
				break
			}
		case change := <-aaChanges:
			aaFunc(&aaCtx, change)
			aaDone = true
		}
	}

	deviceStatusChanges := make(chan string)
	go watch.WatchStatus(DNSDirname, deviceStatusChanges)

	waited := false
	// Wait to have some uplinks with usable addresses
	for types.CountLocalAddrAnyNoLinkLocal(deviceNetworkStatus) == 0 ||
		!aaDone {
		waited = true
		select {
		case change := <-deviceStatusChanges:
			watch.HandleStatusEvent(change, dummyContext{},
				DNSDirname,
				&types.DeviceNetworkStatus{},
				handleDNSModify, handleDNSDelete,
				nil)
		case change := <-aaChanges:
			aaFunc(&aaCtx, change)
			aaDone = true
		}
	}
	fmt.Printf("Have %d uplinks addresses to use\n",
		types.CountLocalAddrAnyNoLinkLocal(deviceNetworkStatus))
	if waited {
		// Inform ledmanager that we have uplink addresses
		types.UpdateLedManagerConfig(2)
	}

<<<<<<< HEAD
	// Publish our device info
	PublishDeviceInfoToZedCloud(baseOsStatusMap, 9999)
=======
	// Publish initial device info. Retries all addresses on all uplinks.
	PublishDeviceInfoToZedCloud(baseOsStatusMap, devCtx.assignableAdapters)
>>>>>>> 5a82100e

	// start the metrics/config fetch tasks
	go metricsTimerTask()
	go configTimerTask()

	// app instance status event watcher
	go watch.WatchStatus(zedmanagerStatusDirname, appInstanceStatusChanges)

	// base os config/status event handler
	go watch.WatchConfigStatus(zedagentBaseOsConfigDirname,
		zedagentBaseOsStatusDirname, baseOsConfigStatusChanges)

	// cert object config/status event handler
	go watch.WatchConfigStatus(zedagentCertObjConfigDirname,
		zedagentCertObjStatusDirname, certObjConfigStatusChanges)

	// baseOs download status watcher
	go watch.WatchStatus(downloaderBaseOsStatusDirname,
		baseOsDownloaderChanges)

	// certificate download status watcher
	go watch.WatchStatus(downloaderCertObjStatusDirname,
		certObjDownloaderChanges)

	// for restart flag handling
	go watch.WatchStatus(zedagentStatusDirname, restartChanges)

	domainStatusChanges := make(chan string)
	go watch.WatchStatus(domainStatusDirname, domainStatusChanges)
	for {
		select {

		case change := <-restartChanges:
			// restart only, place holder
			watch.HandleStatusEvent(change, &aiCtx,
				zedagentStatusDirname,
				&types.AppInstanceStatus{},
				handleAppInstanceStatusModify,
				handleAppInstanceStatusDelete, &restartFn)

		case change := <-appInstanceStatusChanges:
			go watch.HandleStatusEvent(change, &aiCtx,
				zedmanagerStatusDirname,
				&types.AppInstanceStatus{},
				handleAppInstanceStatusModify,
				handleAppInstanceStatusDelete, nil)

		case change := <-baseOsConfigStatusChanges:
			go watch.HandleConfigStatusEvent(change, &devCtx,
				zedagentBaseOsConfigDirname,
				zedagentBaseOsStatusDirname,
				&types.BaseOsConfig{},
				&types.BaseOsStatus{},
				handleBaseOsCreate,
				handleBaseOsModify,
				handleBaseOsDelete, nil)

		case change := <-certObjConfigStatusChanges:
			go watch.HandleConfigStatusEvent(change, dummyContext{},
				zedagentCertObjConfigDirname,
				zedagentCertObjStatusDirname,
				&types.CertObjConfig{},
				&types.CertObjStatus{},
				handleCertObjCreate,
				handleCertObjModify,
				handleCertObjDelete, nil)

		case change := <-baseOsDownloaderChanges:
			go watch.HandleStatusEvent(change, dummyContext{},
				downloaderBaseOsStatusDirname,
				&types.DownloaderStatus{},
				handleBaseOsDownloadStatusModify,
				handleBaseOsDownloadStatusDelete, nil)

		case change := <-baseOsVerifierChanges:
			go watch.HandleStatusEvent(change, dummyContext{},
				verifierBaseOsStatusDirname,
				&types.VerifyImageStatus{},
				handleBaseOsVerifierStatusModify,
				handleBaseOsVerifierStatusDelete, nil)

		case change := <-certObjDownloaderChanges:
			go watch.HandleStatusEvent(change, dummyContext{},
				downloaderCertObjStatusDirname,
				&types.DownloaderStatus{},
				handleCertObjDownloadStatusModify,
				handleCertObjDownloadStatusDelete, nil)

		case change := <-deviceStatusChanges:
			watch.HandleStatusEvent(change, dummyContext{},
				DNSDirname,
				&types.DeviceNetworkStatus{},
				handleDNSModify, handleDNSDelete,
				nil)
		case change := <-domainStatusChanges:
			watch.HandleStatusEvent(change, dummyContext{},
				domainStatusDirname,
				&types.DomainStatus{},
				handleDomainStatusModify, handleDomainStatusDelete,
				nil)
		case change := <-aaChanges:
			aaFunc(&aaCtx, change)
		}
	}
}

// signal zedmanager, to restart
// it would take care of orchestrating
// all other module restart
func handleRestart(ctxArg interface{}, done bool) {
	log.Printf("handleRestart(%v)\n", done)
	if done {
		watch.SignalRestart("zedmanager")
	}
}

func handleVerifierRestarted(ctxArg interface{}, done bool) {
	ctx := ctxArg.(*verifierContext)
	log.Printf("handleVerifierRestarted(%v)\n", done)
	if done {
		ctx.verifierRestarted = true
	}
}

func handleInit() {

	initializeDirs()
	initMaps()
	getCloudUrls()
}

func initializeDirs() {

	noObjTypes := []string{}
	zedagentObjTypes := []string{baseOsObj, certObj}
	zedagentVerifierObjTypes := []string{baseOsObj}

	// create the module object based config/status dirs
	createConfigStatusDirs(downloaderModulename, zedagentObjTypes)
	createConfigStatusDirs(zedagentModulename, zedagentObjTypes)
	createConfigStatusDirs(zedmanagerModulename, noObjTypes)
	createConfigStatusDirs(verifierModulename, zedagentVerifierObjTypes)
}

// create module and object based config/status directories
func createConfigStatusDirs(moduleName string, objTypes []string) {

	jobDirs := []string{"config", "status"}
	zedBaseDirs := []string{zedBaseDirname, zedRunDirname}
	baseDirs := make([]string, len(zedBaseDirs))

	log.Printf("Creating config/status dirs for %s\n", moduleName)

	for idx, dir := range zedBaseDirs {
		baseDirs[idx] = dir + "/" + moduleName
	}

	for idx, baseDir := range baseDirs {

		dirName := baseDir + "/" + jobDirs[idx]
		if _, err := os.Stat(dirName); err != nil {
			log.Printf("Create %s\n", dirName)
			if err := os.MkdirAll(dirName, 0700); err != nil {
				log.Fatal(err)
			}
		}

		// Creating Object based holder dirs
		for _, objType := range objTypes {
			dirName := baseDir + "/" + objType + "/" + jobDirs[idx]
			if _, err := os.Stat(dirName); err != nil {
				log.Printf("Create %s\n", dirName)
				if err := os.MkdirAll(dirName, 0700); err != nil {
					log.Fatal(err)
				}
			}
		}
	}
}

// app instance event watch to capture transitions
// and publish to zedCloud

func handleAppInstanceStatusModify(ctxArg interface{}, statusFilename string,
	statusArg interface{}) {
	status := statusArg.(*types.AppInstanceStatus)
	ctx := ctxArg.(*appInstanceContext)
	uuidStr := status.UUIDandVersion.UUID.String()
	PublishAppInfoToZedCloud(uuidStr, status, ctx.publishIteration)
	ctx.publishIteration += 1
}

func handleAppInstanceStatusDelete(ctxArg interface{}, statusFilename string) {
	// statusFilename == key aka UUIDstr?
	ctx := ctxArg.(*appInstanceContext)
	uuidStr := statusFilename
	PublishAppInfoToZedCloud(uuidStr, nil, ctx.publishIteration)
	ctx.publishIteration += 1
}

func handleDNSModify(ctxArg interface{}, statusFilename string,
	statusArg interface{}) {
	status := statusArg.(*types.DeviceNetworkStatus)

	if statusFilename != "global" {
		fmt.Printf("handleDNSModify: ignoring %s\n", statusFilename)
		return
	}
	log.Printf("handleDNSModify for %s\n", statusFilename)
	deviceNetworkStatus = *status
	log.Printf("handleDNSModify done for %s\n", statusFilename)
}

func handleDNSDelete(ctxArg interface{}, statusFilename string) {
	log.Printf("handleDNSDelete for %s\n", statusFilename)

	if statusFilename != "global" {
		fmt.Printf("handleDNSDelete: ignoring %s\n", statusFilename)
		return
	}
	deviceNetworkStatus = types.DeviceNetworkStatus{}
	log.Printf("handleDNSDelete done for %s\n", statusFilename)
}

// base os config/status event handlers
// base os config create event
func handleBaseOsCreate(ctxArg interface{}, statusFilename string,
	configArg interface{}) {
	config := configArg.(*types.BaseOsConfig)
	ctx := ctxArg.(*deviceContext)
	uuidStr := config.UUIDandVersion.UUID.String()

	log.Printf("handleBaseOsCreate for %s\n", uuidStr)
	addOrUpdateBaseOsConfig(uuidStr, *config)
	PublishDeviceInfoToZedCloud(baseOsStatusMap, ctx.assignableAdapters)
}

// base os config modify event
func handleBaseOsModify(ctxArg interface{}, statusFilename string,
	configArg interface{}, statusArg interface{}) {
	config := configArg.(*types.BaseOsConfig)
	status := statusArg.(*types.BaseOsStatus)
	ctx := ctxArg.(*deviceContext)
	uuidStr := config.UUIDandVersion.UUID.String()

	log.Printf("handleBaseOsModify for %s\n", status.BaseOsVersion)
	if config.UUIDandVersion.Version == status.UUIDandVersion.Version {
		log.Printf("Same version %s for %s\n",
			config.UUIDandVersion.Version, uuidStr)
		return
	}

	// update the version field, uuis being the same
	status.UUIDandVersion = config.UUIDandVersion
	writeBaseOsStatus(status, statusFilename)

	addOrUpdateBaseOsConfig(uuidStr, *config)
	PublishDeviceInfoToZedCloud(baseOsStatusMap, ctx.assignableAdapters)
}

// base os config delete event
func handleBaseOsDelete(ctxArg interface{}, statusFilename string,
	statusArg interface{}) {
	status := statusArg.(*types.BaseOsStatus)
	ctx := ctxArg.(*deviceContext)

	log.Printf("handleBaseOsDelete for %s\n", status.BaseOsVersion)
	removeBaseOsConfig(status.UUIDandVersion.UUID.String())
	PublishDeviceInfoToZedCloud(baseOsStatusMap, ctx.assignableAdapters)
}

// certificate config/status event handlers
// certificate config create event
func handleCertObjCreate(ctxArg interface{}, statusFilename string,
	configArg interface{}) {
	config := configArg.(*types.CertObjConfig)
	uuidStr := config.UUIDandVersion.UUID.String()

	log.Printf("handleCertObjCreate for %s\n", uuidStr)
	addOrUpdateCertObjConfig(uuidStr, *config)
}

// certificate config modify event
func handleCertObjModify(ctxArg interface{}, statusFilename string,
	configArg interface{}, statusArg interface{}) {
	config := configArg.(*types.CertObjConfig)
	status := statusArg.(*types.CertObjStatus)
	uuidStr := config.UUIDandVersion.UUID.String()

	log.Printf("handleCertObjModify for %s\n", uuidStr)

	// XXX:FIXME, do we
	if config.UUIDandVersion.Version == status.UUIDandVersion.Version {
		log.Printf("Same version %s for %s\n",
			config.UUIDandVersion.Version, statusFilename)
		return
	}

	status.UUIDandVersion = config.UUIDandVersion

	writeCertObjStatus(status, statusFilename)
	addOrUpdateCertObjConfig(uuidStr, *config)
}

// certificate config delete event
func handleCertObjDelete(ctxArg interface{}, statusFilename string,
	statusArg interface{}) {
	status := statusArg.(*types.CertObjStatus)
	uuidStr := status.UUIDandVersion.UUID.String()

	log.Printf("handleCertObjDelete for %s\n", uuidStr)

	removeCertObjConfig(uuidStr)
}

// base os download status change event
func handleBaseOsDownloadStatusModify(ctxArg interface{}, statusFilename string,
	statusArg interface{}) {
	status := statusArg.(*types.DownloaderStatus)

	log.Printf("handleBaseOsDownloadStatusModify for %s\n",
		status.Safename)
	updateDownloaderStatus(baseOsObj, status)
}

// base os download status delete event
func handleBaseOsDownloadStatusDelete(ctxArg interface{}, statusFilename string) {

	log.Printf("handleBaseOsDownloadStatusDelete for %s\n",
		statusFilename)
	removeDownloaderStatus(baseOsObj, statusFilename)
}

// base os verification status change event
func handleBaseOsVerifierStatusModify(ctxArg interface{}, statusFilename string,
	statusArg interface{}) {
	status := statusArg.(*types.VerifyImageStatus)

	log.Printf("handleBaseOsVeriferStatusModify for %s\n",
		status.Safename)
	updateVerifierStatus(baseOsObj, status)
}

// base os verification status delete event
func handleBaseOsVerifierStatusDelete(ctxArg interface{}, statusFilename string) {

	log.Printf("handleBaseOsVeriferStatusDelete for %s\n",
		statusFilename)
	removeVerifierStatus(baseOsObj, statusFilename)
}

// cerificate download status change event
func handleCertObjDownloadStatusModify(ctxArg interface{}, statusFilename string,
	statusArg interface{}) {
	status := statusArg.(*types.DownloaderStatus)

	log.Printf("handleCertObjDownloadStatusModify for %s\n",
		status.Safename)
	updateDownloaderStatus(certObj, status)
}

// cerificate download status delete event
func handleCertObjDownloadStatusDelete(ctxArg interface{}, statusFilename string) {

	log.Printf("handleCertObjDownloadStatusDelete for %s\n",
		statusFilename)
	removeDownloaderStatus(certObj, statusFilename)
}<|MERGE_RESOLUTION|>--- conflicted
+++ resolved
@@ -219,13 +219,8 @@
 		types.UpdateLedManagerConfig(2)
 	}
 
-<<<<<<< HEAD
-	// Publish our device info
-	PublishDeviceInfoToZedCloud(baseOsStatusMap, 9999)
-=======
 	// Publish initial device info. Retries all addresses on all uplinks.
 	PublishDeviceInfoToZedCloud(baseOsStatusMap, devCtx.assignableAdapters)
->>>>>>> 5a82100e
 
 	// start the metrics/config fetch tasks
 	go metricsTimerTask()
